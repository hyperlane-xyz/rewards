// SPDX-License-Identifier: MIT
pragma solidity 0.8.25;

import {Test, console2} from "forge-std/Test.sol";

import {VaultFactory} from "@symbiotic/contracts/VaultFactory.sol";
import {DelegatorFactory} from "@symbiotic/contracts/DelegatorFactory.sol";
import {SlasherFactory} from "@symbiotic/contracts/SlasherFactory.sol";
import {NetworkRegistry} from "@symbiotic/contracts/NetworkRegistry.sol";
import {OperatorRegistry} from "@symbiotic/contracts/OperatorRegistry.sol";
import {MetadataService} from "@symbiotic/contracts/service/MetadataService.sol";
import {NetworkMiddlewareService} from "@symbiotic/contracts/service/NetworkMiddlewareService.sol";
import {OptInService} from "@symbiotic/contracts/service/OptInService.sol";

import {Vault} from "@symbiotic/contracts/vault/Vault.sol";
import {NetworkRestakeDelegator} from "@symbiotic/contracts/delegator/NetworkRestakeDelegator.sol";
import {FullRestakeDelegator} from "@symbiotic/contracts/delegator/FullRestakeDelegator.sol";
import {Slasher} from "@symbiotic/contracts/slasher/Slasher.sol";
import {VetoSlasher} from "@symbiotic/contracts/slasher/VetoSlasher.sol";

import {SimpleCollateral} from "@symbiotic/mocks/SimpleCollateral.sol";
import {Token} from "@symbiotic/mocks/Token.sol";
import {VaultConfigurator, IVaultConfigurator} from "@symbiotic/contracts/VaultConfigurator.sol";
import {IVault} from "@symbiotic/interfaces/IVaultConfigurator.sol";
import {INetworkRestakeDelegator} from "@symbiotic/interfaces/delegator/INetworkRestakeDelegator.sol";
import {IBaseDelegator} from "@symbiotic/interfaces/delegator/IBaseDelegator.sol";

import {DefaultStakerRewardsFactory} from "src/contracts/defaultStakerRewards/DefaultStakerRewardsFactory.sol";
import {DefaultStakerRewards} from "src/contracts/defaultStakerRewards/DefaultStakerRewards.sol";
import {IDefaultStakerRewards} from "src/interfaces/defaultStakerRewards/IDefaultStakerRewards.sol";

contract DefaultStakerRewardsFactoryTest is Test {
    address owner;
    address alice;
    uint256 alicePrivateKey;
    address bob;
    uint256 bobPrivateKey;

    VaultFactory vaultFactory;
    DelegatorFactory delegatorFactory;
    SlasherFactory slasherFactory;
    NetworkRegistry networkRegistry;
    OperatorRegistry operatorRegistry;
    MetadataService operatorMetadataService;
    MetadataService networkMetadataService;
    NetworkMiddlewareService networkMiddlewareService;
    OptInService networkVaultOptInService;
    OptInService operatorVaultOptInService;
    OptInService operatorNetworkOptInService;

    SimpleCollateral collateral;
    VaultConfigurator vaultConfigurator;

    Vault vault;
    FullRestakeDelegator delegator;
    Slasher slasher;

    DefaultStakerRewardsFactory defaultStakerRewardsFactory;
    DefaultStakerRewards defaultStakerRewards;

    function setUp() public {
        owner = address(this);
        (alice, alicePrivateKey) = makeAddrAndKey("alice");
        (bob, bobPrivateKey) = makeAddrAndKey("bob");

        vaultFactory = new VaultFactory(owner);
        delegatorFactory = new DelegatorFactory(owner);
        slasherFactory = new SlasherFactory(owner);
        networkRegistry = new NetworkRegistry();
        operatorRegistry = new OperatorRegistry();
        operatorMetadataService = new MetadataService(address(operatorRegistry));
        networkMetadataService = new MetadataService(address(networkRegistry));
        networkMiddlewareService = new NetworkMiddlewareService(address(networkRegistry));
        operatorVaultOptInService = new OptInService(address(operatorRegistry), address(vaultFactory));
        operatorNetworkOptInService = new OptInService(address(operatorRegistry), address(networkRegistry));

        address vaultImpl =
            address(new Vault(address(delegatorFactory), address(slasherFactory), address(vaultFactory)));
        vaultFactory.whitelist(vaultImpl);

        address networkRestakeDelegatorImpl = address(
            new NetworkRestakeDelegator(
                address(networkRegistry),
                address(vaultFactory),
                address(operatorVaultOptInService),
                address(operatorNetworkOptInService),
                address(delegatorFactory),
                delegatorFactory.totalTypes()
            )
        );
        delegatorFactory.whitelist(networkRestakeDelegatorImpl);

        address fullRestakeDelegatorImpl = address(
            new FullRestakeDelegator(
                address(networkRegistry),
                address(vaultFactory),
                address(operatorVaultOptInService),
                address(operatorNetworkOptInService),
                address(delegatorFactory),
                delegatorFactory.totalTypes()
            )
        );
        delegatorFactory.whitelist(fullRestakeDelegatorImpl);

        address slasherImpl = address(
            new Slasher(
                address(vaultFactory),
                address(networkMiddlewareService),
                address(slasherFactory),
                slasherFactory.totalTypes()
            )
        );
        slasherFactory.whitelist(slasherImpl);

        address vetoSlasherImpl = address(
            new VetoSlasher(
                address(vaultFactory),
                address(networkMiddlewareService),
                address(networkRegistry),
                address(slasherFactory),
                slasherFactory.totalTypes()
            )
        );
        slasherFactory.whitelist(vetoSlasherImpl);

        vaultConfigurator =
            new VaultConfigurator(address(vaultFactory), address(delegatorFactory), address(slasherFactory));

        Token token = new Token("Token");
        collateral = new SimpleCollateral(address(token));

        collateral.mint(token.totalSupply());

        address[] memory networkLimitSetRoleHolders = new address[](1);
        networkLimitSetRoleHolders[0] = alice;
        address[] memory operatorNetworkSharesSetRoleHolders = new address[](1);
        operatorNetworkSharesSetRoleHolders[0] = alice;
        (address vault_,,) = vaultConfigurator.create(
            IVaultConfigurator.InitParams({
                version: vaultFactory.lastVersion(),
                owner: alice,
                vaultParams: IVault.InitParams({
                    collateral: address(collateral),
                    delegator: address(0),
                    slasher: address(0),
                    burner: address(0xdEaD),
                    epochDuration: 7 days,
                    depositWhitelist: false,
                    defaultAdminRoleHolder: alice,
                    depositorWhitelistRoleHolder: alice
                }),
                delegatorIndex: 0,
                delegatorParams: abi.encode(
                    INetworkRestakeDelegator.InitParams({
                        baseParams: IBaseDelegator.BaseParams({
                            defaultAdminRoleHolder: alice,
                            hook: address(0),
                            hookSetRoleHolder: alice
                        }),
                        networkLimitSetRoleHolders: networkLimitSetRoleHolders,
                        operatorNetworkSharesSetRoleHolders: operatorNetworkSharesSetRoleHolders
                    })
                ),
                withSlasher: false,
                slasherIndex: 0,
                slasherParams: ""
            })
        );

        vault = Vault(vault_);
    }

    function test_Create(uint256 adminFee) public {
        adminFee = bound(adminFee, 0, 10_000);

        address defaultStakerRewards_ = address(
            new DefaultStakerRewards(address(vaultFactory), address(networkRegistry), address(networkMiddlewareService))
        );

        defaultStakerRewardsFactory = new DefaultStakerRewardsFactory(defaultStakerRewards_);

        address defaultStakerRewardsAddress = defaultStakerRewardsFactory.create(
            IDefaultStakerRewards.InitParams({
                vault: address(vault),
                adminFee: adminFee,
                defaultAdminRoleHolder: address(101),
                adminFeeClaimRoleHolder: address(102),
                networkWhitelistRoleHolder: address(103),
                adminFeeSetRoleHolder: address(104)
            })
        );
        defaultStakerRewards = DefaultStakerRewards(defaultStakerRewardsAddress);
        assertEq(defaultStakerRewardsFactory.isEntity(defaultStakerRewardsAddress), true);

        assertEq(defaultStakerRewards.NETWORK_REGISTRY(), address(networkRegistry));
        assertEq(defaultStakerRewards.VAULT_FACTORY(), address(vaultFactory));
        assertEq(defaultStakerRewards.NETWORK_MIDDLEWARE_SERVICE(), address(networkMiddlewareService));
        assertEq(defaultStakerRewards.VAULT(), address(vault));
        assertEq(defaultStakerRewards.version(), 1);
        assertEq(defaultStakerRewards.rewardsLength(alice, alice), 0);
        assertEq(defaultStakerRewards.claimable(alice, alice, abi.encode(address(0), 0)), 0);
        vm.expectRevert();
        defaultStakerRewards.rewards(alice, alice, 0);
        assertEq(defaultStakerRewards.lastUnclaimedReward(alice, alice, alice), 0);
        assertEq(defaultStakerRewards.claimableAdminFee(alice), 0);

<<<<<<< HEAD
        assertEq(defaultStakerRewards.adminFee(), adminFee);
        assertTrue(defaultStakerRewards.hasRole(defaultStakerRewards.DEFAULT_ADMIN_ROLE(), address(101)));
        assertTrue(defaultStakerRewards.hasRole(defaultStakerRewards.ADMIN_FEE_CLAIM_ROLE(), address(102)));
        assertTrue(defaultStakerRewards.hasRole(defaultStakerRewards.NETWORK_WHITELIST_ROLE(), address(103)));
        assertTrue(defaultStakerRewards.hasRole(defaultStakerRewards.ADMIN_FEE_SET_ROLE(), address(104)));
=======
        assertTrue(defaultStakerRewards.hasRole(defaultStakerRewards.DEFAULT_ADMIN_ROLE(), alice));
        assertTrue(defaultStakerRewards.hasRole(defaultStakerRewards.ADMIN_FEE_CLAIM_ROLE(), alice));
        assertTrue(defaultStakerRewards.hasRole(defaultStakerRewards.ADMIN_FEE_SET_ROLE(), alice));
>>>>>>> 7f3c265b
    }

    function test_CreateRevertNotVault() public {
        address defaultStakerRewards_ = address(
            new DefaultStakerRewards(address(vaultFactory), address(networkRegistry), address(networkMiddlewareService))
        );

        defaultStakerRewardsFactory = new DefaultStakerRewardsFactory(defaultStakerRewards_);

        vm.expectRevert(IDefaultStakerRewards.NotVault.selector);
        defaultStakerRewardsFactory.create(
            IDefaultStakerRewards.InitParams({
                vault: address(0),
                adminFee: 0,
                defaultAdminRoleHolder: alice,
                adminFeeClaimRoleHolder: alice,
                networkWhitelistRoleHolder: alice,
                adminFeeSetRoleHolder: alice
            })
        );
    }

    function _registerOperator(address user) internal {
        vm.startPrank(user);
        operatorRegistry.registerOperator();
        vm.stopPrank();
    }

    function _registerNetwork(address user, address middleware) internal {
        vm.startPrank(user);
        networkRegistry.registerNetwork();
        networkMiddlewareService.setMiddleware(middleware);
        vm.stopPrank();
    }

    function _deposit(address user, uint256 amount) internal returns (uint256 shares) {
        collateral.transfer(user, amount);
        vm.startPrank(user);
        collateral.approve(address(vault), amount);
        shares = vault.deposit(user, amount);
        vm.stopPrank();
    }

    function _withdraw(address user, uint256 amount) internal returns (uint256 burnedShares, uint256 mintedShares) {
        vm.startPrank(user);
        (burnedShares, mintedShares) = vault.withdraw(user, amount);
        vm.stopPrank();
    }
}<|MERGE_RESOLUTION|>--- conflicted
+++ resolved
@@ -204,17 +204,10 @@
         assertEq(defaultStakerRewards.lastUnclaimedReward(alice, alice, alice), 0);
         assertEq(defaultStakerRewards.claimableAdminFee(alice), 0);
 
-<<<<<<< HEAD
         assertEq(defaultStakerRewards.adminFee(), adminFee);
         assertTrue(defaultStakerRewards.hasRole(defaultStakerRewards.DEFAULT_ADMIN_ROLE(), address(101)));
         assertTrue(defaultStakerRewards.hasRole(defaultStakerRewards.ADMIN_FEE_CLAIM_ROLE(), address(102)));
-        assertTrue(defaultStakerRewards.hasRole(defaultStakerRewards.NETWORK_WHITELIST_ROLE(), address(103)));
         assertTrue(defaultStakerRewards.hasRole(defaultStakerRewards.ADMIN_FEE_SET_ROLE(), address(104)));
-=======
-        assertTrue(defaultStakerRewards.hasRole(defaultStakerRewards.DEFAULT_ADMIN_ROLE(), alice));
-        assertTrue(defaultStakerRewards.hasRole(defaultStakerRewards.ADMIN_FEE_CLAIM_ROLE(), alice));
-        assertTrue(defaultStakerRewards.hasRole(defaultStakerRewards.ADMIN_FEE_SET_ROLE(), alice));
->>>>>>> 7f3c265b
     }
 
     function test_CreateRevertNotVault() public {
